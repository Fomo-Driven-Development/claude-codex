--- conflicted
+++ resolved
@@ -110,32 +110,7 @@
     /// Accounts for wrapped descriptions so that long tooltips don't overflow.
     pub(crate) fn calculate_required_height(&self, width: u16) -> u16 {
         use super::selection_popup_common::measure_rows_height;
-<<<<<<< HEAD
-        let matches = self.filtered();
-        let rows_all: Vec<GenericDisplayRow> = if matches.is_empty() {
-            Vec::new()
-        } else {
-            matches
-                .into_iter()
-                .map(|(item, indices, _)| match item {
-                    CommandItem::Builtin(cmd) => GenericDisplayRow {
-                        name: format!("/{}", cmd.command()),
-                        match_indices: indices.map(|v| v.into_iter().map(|i| i + 1).collect()),
-                        is_current: false,
-                        description: Some(cmd.description().to_string()),
-                    },
-                    CommandItem::UserPrompt(i) => GenericDisplayRow {
-                        name: format!("/{}", self.prompts[i].name),
-                        match_indices: indices.map(|v| v.into_iter().map(|i| i + 1).collect()),
-                        is_current: false,
-                        description: self.prompts[i].argument_hint.clone(),
-                    },
-                })
-                .collect()
-        };
-=======
         let rows = self.rows_from_matches(self.filtered());
->>>>>>> 42d335de
 
         measure_rows_height(&rows, &self.state, MAX_POPUP_ROWS, width)
     }
@@ -202,7 +177,7 @@
                     }
                     CommandItem::UserPrompt(i) => (
                         format!("/{}", self.prompts[i].name),
-                        "send saved prompt".to_string(),
+                        self.prompts[i].argument_hint.clone().unwrap_or_else(|| "send saved prompt".to_string()),
                     ),
                 };
                 GenericDisplayRow {
@@ -241,32 +216,7 @@
 
 impl WidgetRef for CommandPopup {
     fn render_ref(&self, area: Rect, buf: &mut Buffer) {
-<<<<<<< HEAD
-        let matches = self.filtered();
-        let rows_all: Vec<GenericDisplayRow> = if matches.is_empty() {
-            Vec::new()
-        } else {
-            matches
-                .into_iter()
-                .map(|(item, indices, _)| match item {
-                    CommandItem::Builtin(cmd) => GenericDisplayRow {
-                        name: format!("/{}", cmd.command()),
-                        match_indices: indices.map(|v| v.into_iter().map(|i| i + 1).collect()),
-                        is_current: false,
-                        description: Some(cmd.description().to_string()),
-                    },
-                    CommandItem::UserPrompt(i) => GenericDisplayRow {
-                        name: format!("/{}", self.prompts[i].name),
-                        match_indices: indices.map(|v| v.into_iter().map(|i| i + 1).collect()),
-                        is_current: false,
-                        description: self.prompts[i].argument_hint.clone(),
-                    },
-                })
-                .collect()
-        };
-=======
         let rows = self.rows_from_matches(self.filtered());
->>>>>>> 42d335de
         render_rows(
             area,
             buf,
